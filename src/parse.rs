// Copyright 2017 Google Inc. All rights reserved.
//
// Permission is hereby granted, free of charge, to any person obtaining a copy
// of this software and associated documentation files (the "Software"), to deal
// in the Software without restriction, including without limitation the rights
// to use, copy, modify, merge, publish, distribute, sublicense, and/or sell
// copies of the Software, and to permit persons to whom the Software is
// furnished to do so, subject to the following conditions:
//
// The above copyright notice and this permission notice shall be included in
// all copies or substantial portions of the Software.
//
// THE SOFTWARE IS PROVIDED "AS IS", WITHOUT WARRANTY OF ANY KIND, EXPRESS OR
// IMPLIED, INCLUDING BUT NOT LIMITED TO THE WARRANTIES OF MERCHANTABILITY,
// FITNESS FOR A PARTICULAR PURPOSE AND NONINFRINGEMENT. IN NO EVENT SHALL THE
// AUTHORS OR COPYRIGHT HOLDERS BE LIABLE FOR ANY CLAIM, DAMAGES OR OTHER
// LIABILITY, WHETHER IN AN ACTION OF CONTRACT, TORT OR OTHERWISE, ARISING FROM,
// OUT OF OR IN CONNECTION WITH THE SOFTWARE OR THE USE OR OTHER DEALINGS IN
// THE SOFTWARE.

//! Tree-based two pass parser.

use std::collections::HashMap;
use std::ops::Range;

use unicase::UniCase;
use memchr::memchr;

use crate::strings::{CowStr, InlineStr};
use crate::scanners::*;
use crate::tree::{TreePointer, TreeIndex, Tree};
use crate::linklabel::{scan_link_label, scan_link_label_rest, LinkLabel, ReferenceLabel};

#[derive(Clone, Debug, PartialEq)]
pub enum Tag<'a> {
    // block-level tags
    Paragraph,
    Rule,

    /// A heading. The field indicates the level of the heading.
    Header(i32),

    BlockQuote,
    CodeBlock(CowStr<'a>),

    /// A list. If the list is ordered the field indicates the number of the first item.
    List(Option<usize>),  // TODO: add delim and tight for ast (not needed for html)
    Item,
    FootnoteDefinition(CowStr<'a>),
    HtmlBlock,

    // tables
    Table(Vec<Alignment>),
    TableHead,
    TableRow,
    TableCell,

    // span-level tags
    Emphasis,
    Strong,
    Strikethrough,
    Code,

    /// A link. The first field is the link type, the second the destination URL and the third is a title
    Link(LinkType, CowStr<'a>, CowStr<'a>),

    /// An image. The first field is the link type, the second the destination URL and the third is a title
    Image(LinkType, CowStr<'a>, CowStr<'a>),
}

#[derive(Clone, Debug, PartialEq, Copy)]
pub enum LinkType {
    /// Inline link like `[foo](bar)`
    Inline,
    /// Reference link like `[foo][bar]`
    Reference,
    /// Reference without destination in the document, but resolved by the broken_link_callback
    ReferenceUnknown,
    /// Collapsed link like `[foo][]`
    Collapsed,
    /// Collapsed link without destination in the document, but resolved by the broken_link_callback
    CollapsedUnknown,
    /// Shortcut link like `[foo]`
    Shortcut,
    /// Shortcut without destination in the document, but resolved by the broken_link_callback
    ShortcutUnknown,
    /// Autolink like `<http://foo.bar/baz>`
    Autolink,
    /// Email address in autolink like `<john@example.org>`
    Email,
}

impl LinkType {
    fn to_unknown(self) -> Self {
        match self {
            LinkType::Reference => LinkType::ReferenceUnknown,
            LinkType::Collapsed => LinkType::CollapsedUnknown,
            LinkType::Shortcut => LinkType::ShortcutUnknown,
            _ => unreachable!(),
        }
    }
}

#[derive(Clone, Debug, PartialEq)]
pub enum Event<'a> {
    Start(Tag<'a>),
    End(Tag<'a>),
    Text(CowStr<'a>),
    Html(CowStr<'a>),
    InlineHtml(CowStr<'a>),
    FootnoteReference(CowStr<'a>),
    SoftBreak,
    HardBreak,
    /// A task list marker, rendered as a checkbox in HTML. Contains a true when it is checked
    TaskListMarker(bool),
}

#[derive(Copy, Clone, Debug, PartialEq)]
pub enum Alignment {
    None,
    Left,
    Center,
    Right,
}

bitflags! {
    pub struct Options: u32 {
        const FIRST_PASS = 1 << 0;
        const ENABLE_TABLES = 1 << 1;
        const ENABLE_FOOTNOTES = 1 << 2;
        const ENABLE_STRIKETHROUGH = 1 << 3;
        const ENABLE_TASKLISTS = 1 << 4;
    }
}

#[derive(Debug, Default)]
struct Item<'a> {
    start: usize,
    end: usize,
    body: ItemBody<'a>,
}

#[derive(Debug, PartialEq)]
enum ItemBody<'a> {
    Paragraph,
    Text,
    SoftBreak,
    HardBreak,

    // These are possible inline items, need to be resolved in second pass.

    // repeats, can_open, can_close
    MaybeEmphasis(usize, bool, bool),
    MaybeCode(usize),
    MaybeHtml,
    MaybeLinkOpen,
    MaybeLinkClose,
    MaybeImage,
    Backslash,

    // These are inline items after resolution.
    Emphasis,
    Strong,
    Strikethrough,
    Code,
    InlineHtml,
    // Link params: destination, title.
    Link(LinkType, CowStr<'a>, CowStr<'a>),
    Image(LinkType, CowStr<'a>, CowStr<'a>),
    FootnoteReference(CowStr<'a>), // label
    TaskListMarker(bool), // true for checked

    Rule,
    Header(i32), // header level
    FencedCodeBlock(CowStr<'a>), // info string
    IndentCodeBlock,
    HtmlBlock(Option<&'static str>), // end tag, or none for type 6
    Html,
    BlockQuote,
    List(bool, u8, Option<usize>), // is_tight, list character, list start index
    ListItem(usize), // indent level
    SynthesizeText(CowStr<'static>),
    FootnoteDefinition(CowStr<'a>), // label

    // Tables
    Table(Vec<Alignment>),
    TableHead,
    TableRow,
    TableCell,

    // Dummy node at the top of the tree - should not be used otherwise!
    Root,
}

impl<'a> ItemBody<'a> {
    fn is_inline(&self) -> bool {
        match *self {
            ItemBody::MaybeEmphasis(..) | ItemBody::MaybeHtml | ItemBody::MaybeCode(_)
            | ItemBody::MaybeLinkOpen | ItemBody::MaybeLinkClose | ItemBody::MaybeImage => true,
            _ => false,
        }
    }
}

impl<'a> Default for ItemBody<'a> {
    fn default() -> Self {
        ItemBody::Root
    }
}

/// State for the first parsing pass.
///
/// The first pass resolves all block structure, generating an AST. Within a block, items
/// are in a linear chain with potential inline markup identified.
struct FirstPass<'a> {
    text: &'a str,
    tree: Tree<Item<'a>>,
    begin_list_item: bool,
    last_line_blank: bool,
    references: HashMap<LinkLabel<'a>, LinkDef<'a>>,
    options: Options,
}

impl<'a> FirstPass<'a> {
    fn new(text: &'a str, options: Options) -> FirstPass {
        let tree = Tree::new();
        let begin_list_item = false;
        let last_line_blank = false;
        let references = HashMap::new();
        FirstPass { text, tree, begin_list_item, last_line_blank, references, options }
    }

    fn run(mut self) -> (Tree<Item<'a>>, HashMap<LinkLabel<'a>, LinkDef<'a>>) {
        let mut ix = 0;
        while ix < self.text.len() {
            ix = self.parse_block(ix);
        }
        for _ in 0..self.tree.spine_len() {
            self.pop(ix);
        }
        (self.tree, self.references)
    }

    /// Returns offset after block.
    fn parse_block(&mut self, mut start_ix: usize) -> usize {
        let mut line_start = LineStart::new(&self.text[start_ix..]);

        let i = self.scan_containers(&mut line_start);
        for _ in i..self.tree.spine_len() {
            self.pop(start_ix);
        }

        // finish footnote if it's still open and was preceeded by blank line
        if let Some(node_ix) = self.tree.peek_up() {
            if let ItemBody::FootnoteDefinition(..) = self.tree[node_ix].item.body {
                if self.last_line_blank {
                    self.pop(start_ix);
                }
            }
        }
        
        if self.options.contains(Options::ENABLE_FOOTNOTES) {
            // Footnote definitions of the form
            // [^bar]:
            // * anything really
            let container_start = start_ix + line_start.bytes_scanned();
            if let Some(bytecount) = self.parse_footnote(container_start) {
                start_ix = container_start + bytecount;
                start_ix += scan_blank_line(&self.text[start_ix..]).unwrap_or(0);
                line_start = LineStart::new(&self.text[start_ix..]);      
            }
        }

        // Process new containers
        loop {
            let container_start = start_ix + line_start.bytes_scanned();
            if line_start.scan_blockquote_marker() {
                self.finish_list(start_ix);
                self.tree.append(Item {
                    start: container_start,
                    end: 0, // will get set later
                    body: ItemBody::BlockQuote,
                });
                self.tree.push();
            } else if let Some((ch, index, indent)) = line_start.scan_list_marker() {
                let opt_index = if ch == b'.' || ch == b')' { Some(index) } else { None };
                let after_marker_index = start_ix + line_start.bytes_scanned();
                self.continue_list(container_start, ch, opt_index);
                self.tree.append(Item {
                    start: container_start,
                    end: after_marker_index, // will get updated later if item not empty
                    body: ItemBody::ListItem(indent),
                });
                self.tree.push();
                if let Some(n) = scan_blank_line(&self.text[after_marker_index..]) {
                    self.begin_list_item = true;
                    return after_marker_index + n;
                }
                if self.options.contains(Options::ENABLE_TASKLISTS) {
                    if let Some(is_checked) = line_start.scan_task_list_marker() {
                        self.tree.append(Item {
                            start: after_marker_index,
                            end: start_ix + line_start.bytes_scanned(),
                            body: ItemBody::TaskListMarker(is_checked),
                        });
                    }
                }
            }
            else {
                break;
            }
        }

        let ix = start_ix + line_start.bytes_scanned();

        if let Some(n) = scan_blank_line(&self.text[ix..]) {
            if let Some(node_ix) = self.tree.peek_up() {
                match self.tree[node_ix].item.body {
                    ItemBody::BlockQuote => (),
                    _ => {
                        if self.begin_list_item {
                            // A list item can begin with at most one blank line.
                            self.pop(start_ix);
                        }
                        self.last_line_blank = true;
                    }
                }
            }
            return ix + n;
        }

        self.begin_list_item = false;
        self.finish_list(start_ix);

        // Save `remaining_space` here to avoid needing to backtrack `line_start` for HTML blocks
        let remaining_space = line_start.remaining_space();

        let indent = line_start.scan_space_upto(4);
        if indent == 4 {
            let ix = start_ix + line_start.bytes_scanned();
            let remaining_space = line_start.remaining_space();
            return self.parse_indented_code_block(ix, remaining_space);
        }


        // HTML Blocks

        // Start scanning at the first nonspace character, but don't advance `ix` yet because any
        // spaces present before the HTML block begins should be preserved.
        let nonspace_ix = start_ix + line_start.bytes_scanned();

        // Types 1-5 are all detected by one function and all end with the same
        // pattern
        if let Some(html_end_tag) = get_html_end_tag(&self.text[nonspace_ix..]) {
            return self.parse_html_block_type_1_to_5(ix, html_end_tag, remaining_space);
        }

        // Detect type 6
        let possible_tag = scan_html_block_tag(&self.text[nonspace_ix..]).1;
        if is_html_tag(possible_tag) {
            return self.parse_html_block_type_6_or_7(ix, remaining_space);
        }

        // Detect type 7
        if let Some(_html_bytes) = scan_html_type_7(&self.text[nonspace_ix..]) {
            return self.parse_html_block_type_6_or_7(ix, remaining_space);
        }

        // Advance `ix` after HTML blocks have been scanned
        let ix = start_ix + line_start.bytes_scanned();

        let n = scan_hrule(&self.text[ix..]);
        if n > 0 {
            return self.parse_hrule(n, ix);
        }

        if let Some((atx_size, atx_level)) = scan_atx_heading(&self.text[ix..]) {
            return self.parse_atx_heading(ix, atx_level, atx_size);
        }

        // parse refdef
        if let Some((bytecount, label, link_def)) = self.parse_refdef_total(ix) {
            self.references.entry(label).or_insert(link_def);
            return ix + bytecount;
        }

        let (n, fence_ch) = scan_code_fence(&self.text[ix..]);
        if n > 0 {
            return self.parse_fenced_code_block(ix, indent, fence_ch, n);
        }
        
        self.parse_paragraph(ix)
    }

    /// Returns the offset of the first line after the table.
    /// Assumptions: current focus is a table element and the table header
    /// matches the separator line (same number of columns).
    fn parse_table(&mut self, start_ix: usize, body_start: usize) -> usize {
        // parse header. this shouldn't fail because we (should have) made sure the table
        // header is ok
        let row_cells = {
            let table_ix = self.tree.peek_up().unwrap();
            if let ItemBody::Table(ref alignment) = self.tree[table_ix].item.body {
                alignment.len()
            } else {
                unreachable!()
            }
        };
        self.parse_table_row(start_ix, row_cells).unwrap();
        let thead_ix = self.tree.cur().unwrap();
        self.tree[thead_ix].item.body = ItemBody::TableHead;

        // parse body
        let mut ix = body_start;
        while let Some(next_ix) = self.parse_table_row(ix, row_cells) {
            ix = next_ix;
        }

        let table_ix = self.tree.pop().unwrap();
        self.tree[table_ix].item.end = ix;
        ix
    }

    /// Returns first offset after the row.
    fn parse_table_row(&mut self, mut ix: usize, row_cells: usize) -> Option<usize> {
        let mut line_start = LineStart::new(&self.text[ix..]);
        let _n_containers = self.scan_containers(&mut line_start);
        let mut cells = 0;
        let mut final_cell_ix = None;
        ix += line_start.bytes_scanned();

        if scan_paragraph_interrupt(&self.text[ix..]) {
            return None;
        }

        let row_ix = self.tree.append(Item {
            start: ix,
            end: 0, // set at end of this function
            body: ItemBody::TableRow,
        });
        self.tree.push();

        loop {
            ix += scan_ch(&self.text[ix..], b'|');
            ix += scan_whitespace_no_nl(&self.text[ix..]);
            let (eol_bytes, is_eol) = scan_eol(&self.text[ix..]);
            
            if is_eol {
                ix += eol_bytes;
                break;
            }

            let cell_ix = self.tree.append(Item {
                start: ix,
                end: ix,
                body: ItemBody::TableCell,
            });
            self.tree.push();
            let (next_ix, _brk) = self.parse_line(ix, true);
            self.tree[cell_ix].item.end = next_ix;
            self.tree.pop();

            ix = next_ix;
            cells += 1;

            if cells == row_cells {
                final_cell_ix = Some(cell_ix);
            }
        }

        // fill empty cells if needed
        // note: this is where GFM and commonmark-extra diverge. we follow
        // GFM here
        for _ in cells..row_cells {
            self.tree.append(Item {
                start: ix,
                end: ix,
                body: ItemBody::TableCell,
            });
        }

        // drop excess cells
        if let Some(cell_ix) = final_cell_ix {
            self.tree[cell_ix].next = TreePointer::Nil;
        }

        self.tree.pop();
        self.tree[row_ix].item.end = ix;
        Some(ix)
    }

    /// Returns offset of line start after paragraph.
    fn parse_paragraph(&mut self, start_ix: usize) -> usize {
        let node_ix = self.tree.append(Item {
            start: start_ix,
            end: 0,  // will get set later
            body: ItemBody::Paragraph,
        });
        self.tree.push();

        let mut ix = start_ix;
        loop {
            let (next_ix, brk) = self.parse_line(ix, false);

            // break out when we find a table
            // rust's pattern matching really shines here!
            if let Some(table @ Item { body: ItemBody::Table(..), .. }) = brk {
                self.tree[node_ix].item = table;
                // this clears out any stuff we may have appended - but there may
                // be a cleaner way
                self.tree[node_ix].child = TreePointer::Nil;
                self.tree.pop();
                self.tree.push();
                return self.parse_table(ix, next_ix);
            }

            ix = next_ix;
            let mut line_start = LineStart::new(&self.text[ix..]);
            let n_containers = self.scan_containers(&mut line_start);
            if !line_start.scan_space(4) {
                let ix_new = ix + line_start.bytes_scanned();
                if n_containers == self.tree.spine_len() {
                    if let Some((n, level)) = scan_setext_heading(&self.text[ix_new..]) {
                        self.tree[node_ix].item.body = ItemBody::Header(level);
                        if let Some(Item { start, body: ItemBody::HardBreak, .. }) = brk {
                            if self.text.as_bytes()[start] == b'\\' {
                                self.tree.append_text(start, start + 1);
                            }
                        }
                        ix = ix_new + n;
                        break;
                    }
                }
                // first check for non-empty lists, then for other interrupts    
                let suffix = &self.text[ix_new..];
                if self.interrupt_paragraph_by_list(suffix) || scan_paragraph_interrupt(suffix) {
                    break;
                }
            }
            line_start.scan_all_space();
            ix = next_ix + line_start.bytes_scanned();
            if let Some(item) = brk {
                self.tree.append(item);
            }
        }

        self.tree.pop();
        self.tree[node_ix].item.end = ix;
        ix
    }

    /// Parse a line of input, appending text and items to tree.
    ///
    /// Returns: index after line and an item representing the break.
    fn parse_line(&mut self, mut ix: usize, inside_table: bool) -> (usize, Option<Item<'a>>) {
        let bytes = &self.text.as_bytes();
        let start = ix;
        let mut pipes = 0;
        let mut last_pipe_ix = start;
        let mut begin_text = start;
        while ix < self.text.len() {
            match bytes[ix] {
                b'\r' | b'\n' | b'|' if inside_table => {
                    break;
                }
                b'\n' | b'\r' => {
                    let mut i = ix;
                    let eol_bytes = scan_eol(&self.text[ix..]).0;
                    if ix > begin_text && bytes[ix - 1] == b'\\' && ix + eol_bytes < self.text.len() {
                        i -= 1;
                        self.tree.append_text(begin_text, i);
                        ix += eol_bytes;
                        return (ix, Some(Item {
                            start: i,
                            end: ix,
                            body: ItemBody::HardBreak,
                        }));
                    } else if ix >= begin_text + 2
                        && is_ascii_whitespace_no_nl(bytes[ix - 1])
                        && is_ascii_whitespace_no_nl(bytes[ix - 2]) {
                        i -= 2;
                        while i > 0 && is_ascii_whitespace_no_nl(bytes[i - 1]) {
                            i -= 1;
                        }
                        ix += eol_bytes;
                        self.tree.append_text(begin_text, i);

                        return (ix, Some(Item {
                            start: i,
                            end: ix,
                            body: ItemBody::HardBreak,
                        }));
                    } else if self.options.contains(Options::ENABLE_TABLES) && !inside_table && pipes > 0 {
                        // check if we may be parsing a table
                        let next_line_ix = ix + eol_bytes;
                        let mut line_start = LineStart::new(&self.text[next_line_ix..]);
                        let _n_containers = self.scan_containers(&mut line_start);
                        let table_head_ix = next_line_ix + line_start.bytes_scanned();
                        let (table_head_bytes, alignment) = scan_table_head(&self.text[table_head_ix..]);

                        if table_head_bytes > 0 {
                            // computing header count from number of pipes
                            let header_count = count_header_cols(&self.text, pipes, start, last_pipe_ix);

                            // make sure they match the number of columns we find in separator line
                            if alignment.len() == header_count {
                                ix = table_head_ix + table_head_bytes;
                                return (ix, Some(Item {
                                    start: i,
                                    end: ix, // must update later
                                    body: ItemBody::Table(alignment),
                                }));
                            }
                        }
                    }

                    self.tree.append_text(begin_text, ix);
                    ix += eol_bytes;
                    return (ix, Some(Item {
                        start: i,
                        end: ix,
                        body: ItemBody::SoftBreak,
                    }));
                }
                b'\\' if ix + 1 < self.text.len() && is_ascii_punctuation(bytes[ix + 1]) => {
                    self.tree.append_text(begin_text, ix);
                    if !inside_table || bytes[ix + 1] != b'|' {
                        self.tree.append(Item {
                            start: ix,
                            end: ix + 1,
                            body: ItemBody::Backslash,
                        });
                    }
                    begin_text = ix + 1;
                    if bytes[ix + 1] == b'`' {
                        ix += 1;
                    } else {
                        ix += 2;
                    }
                }
                c @ b'*' | c @ b'_' | c @ b'~' => {
                    let string_suffix = &self.text[ix..];
                    let count = 1 + scan_ch_repeat(&string_suffix[1..], c);
                    let can_open = delim_run_can_open(&self.text, string_suffix, count, ix);
                    let can_close = delim_run_can_close(&self.text, string_suffix, count, ix);
                    let is_valid_seq = c != b'~' || count == 2 && self.options.contains(Options::ENABLE_STRIKETHROUGH);

                    if (can_open || can_close) && is_valid_seq {
                        self.tree.append_text(begin_text, ix);
                        for i in 0..count {
                            self.tree.append(Item {
                                start: ix + i,
                                end: ix + i + 1,
                                body: ItemBody::MaybeEmphasis(count - i, can_open, can_close),
                            });
                        }
                        ix += count;
                        begin_text = ix;
                    } else {
                        ix += count;
                    }
                }
                b'`' => {
                    self.tree.append_text(begin_text, ix);
                    let count = 1 + scan_ch_repeat(&self.text[ix+1..], b'`');
                    self.tree.append(Item {
                        start: ix,
                        end: ix + count,
                        body: ItemBody::MaybeCode(count),
                    });
                    ix += count;
                    begin_text = ix;
                }
                b'<' => {
                    // Note: could detect some non-HTML cases and early escape here, but not
                    // clear that's a win.
                    self.tree.append_text(begin_text, ix);
                    self.tree.append(Item {
                        start: ix,
                        end: ix + 1,
                        body: ItemBody::MaybeHtml,
                    });
                    ix += 1;
                    begin_text = ix;
                }
                b'!' if ix + 1 < self.text.len() && bytes[ix + 1] == b'[' => {
                    self.tree.append_text(begin_text, ix);
                    self.tree.append(Item {
                        start: ix,
                        end: ix + 2,
                        body: ItemBody::MaybeImage,
                    });
                    ix += 2;
                    begin_text = ix;
                }
                b'[' => {
                    self.tree.append_text(begin_text, ix);
                    self.tree.append(Item {
                        start: ix,
                        end: ix + 1,
                        body: ItemBody::MaybeLinkOpen,
                    });
                    ix += 1;
                    begin_text = ix;
                }
                b']' => {
                    self.tree.append_text(begin_text, ix);
                    self.tree.append(Item {
                        start: ix,
                        end: ix + 1,
                        body: ItemBody::MaybeLinkClose,
                    });
                    ix += 1;
                    begin_text = ix;
                }
                b'&' => {
                    match scan_entity(&self.text[ix..]) {
                        (n, Some(value)) => {
                            self.tree.append_text(begin_text, ix);
                            self.tree.append(Item {
                                start: ix,
                                end: ix + n,
                                body: ItemBody::SynthesizeText(value),
                            });
                            ix += n;
                            begin_text = ix;
                        }
                        _ => ix += 1
                    }
                }
                b'|' if !inside_table => {
                    last_pipe_ix = ix;
                    pipes += 1;
                    ix += 1;
                }
                _ => ix += 1,
            }
        }
        // need to close text at eof
        self.tree.append_text(begin_text, ix);
        (ix, None)
    }

    /// Check whether we should allow a paragraph interrupt by lists. Only non-empty
    /// lists are allowed.
    fn interrupt_paragraph_by_list(&self, suffix: &str) -> bool {
        let (ix, delim, index, _) = scan_listitem(suffix);

        if ix == 0 {
            return false;
        }

        // we don't allow interruption by either empty lists or
        // numbered lists starting at an index other than 1
        if !scan_empty_list(&suffix[ix..]) && (delim == b'*' || delim == b'-' || index == 1) {
            return true;
        }

        // check if we are currently in a list
        self.tree.peek_grandparent().map_or(false, |gp_ix| {
            match self.tree[gp_ix].item.body {
                ItemBody::ListItem(..) => true,
                _ => false,
            }
        })
    }

    /// When start_ix is at the beginning of an HTML block of type 1 to 5,
    /// this will find the end of the block, adding the block itself to the
    /// tree and also keeping track of the lines of HTML within the block.
    ///
    /// The html_end_tag is the tag that must be found on a line to end the block.
    fn parse_html_block_type_1_to_5(&mut self, start_ix: usize, html_end_tag: &'static str,
            mut remaining_space: usize) -> usize
    {
        self.tree.append(Item {
            start: start_ix,
            end: 0, // set later
            body: ItemBody::HtmlBlock(Some(html_end_tag)),
        });
        self.tree.push();

        let mut ix = start_ix;
        let end_ix;
        loop {
            let line_start_ix = ix;
            ix += scan_nextline(&self.text[ix..]);
            self.append_html_line(remaining_space, line_start_ix, ix);

            let mut line_start = LineStart::new(&self.text[ix..]);
            let n_containers = self.scan_containers(&mut line_start);
            if n_containers < self.tree.spine_len() {
                end_ix = ix;
                break;
            }

            if (&self.text[line_start_ix..ix]).contains(html_end_tag) {
                end_ix = ix;
                break;
            }

            let next_line_ix = ix + line_start.bytes_scanned();
            if next_line_ix == self.text.len() {
                end_ix = next_line_ix;
                break;
            }
            ix = next_line_ix;
            remaining_space = line_start.remaining_space();
        }
        self.pop(end_ix);
        ix
    }

    /// When start_ix is at the beginning of an HTML block of type 6 or 7,
    /// this will consume lines until there is a blank line and keep track of
    /// the HTML within the block.
    fn parse_html_block_type_6_or_7(&mut self, start_ix: usize, mut remaining_space: usize)
        -> usize
    {
        self.tree.append(Item {
            start: start_ix,
            end: 0, // set later
            body: ItemBody::HtmlBlock(None)
        });
        self.tree.push();

        let mut ix = start_ix;
        let end_ix;
        loop {
            let line_start_ix = ix;
            ix += scan_nextline(&self.text[ix..]);
            self.append_html_line(remaining_space, line_start_ix, ix);

            let mut line_start = LineStart::new(&self.text[ix..]);
            let n_containers = self.scan_containers(&mut line_start);
            if n_containers < self.tree.spine_len() || line_start.is_at_eol()
            {
                end_ix = ix;
                break;
            }

            let next_line_ix = ix + line_start.bytes_scanned();
            if next_line_ix == self.text.len()
                || scan_blank_line(&self.text[next_line_ix..]).is_some()
            {
                end_ix = next_line_ix;
                break;
            }
            ix = next_line_ix;
            remaining_space = line_start.remaining_space();
        }
        self.pop(end_ix);
        ix
    }

    fn parse_indented_code_block(&mut self, start_ix: usize, mut remaining_space: usize)
        -> usize
    {
        self.tree.append(Item {
            start: start_ix,
            end: 0,  // will get set later
            body: ItemBody::IndentCodeBlock,
        });
        self.tree.push();
        let mut last_nonblank_child = TreePointer::Nil;
        let mut last_nonblank_ix = 0;
        let mut end_ix = 0;
        let mut last_line_blank = false;

        let mut ix = start_ix;
        loop {
            let line_start_ix = ix;
            ix += scan_nextline(&self.text[ix..]);
            self.append_code_text(remaining_space, line_start_ix, ix);
            // TODO(spec clarification): should we synthesize newline at EOF?

            if !last_line_blank {
                last_nonblank_child = self.tree.cur();
                last_nonblank_ix = ix;
                end_ix = ix;
            }

            let mut line_start = LineStart::new(&self.text[ix..]);
            let n_containers = self.scan_containers(&mut line_start);
            if n_containers < self.tree.spine_len()
                || !(line_start.scan_space(4) || line_start.is_at_eol())
            {
                break;
            }
            let next_line_ix = ix + line_start.bytes_scanned();
            if next_line_ix == self.text.len() {
                break;
            }
            ix = next_line_ix;
            remaining_space = line_start.remaining_space();
            last_line_blank = scan_blank_line(&self.text[ix..]).is_some();
        }

        // Trim trailing blank lines.
        if let TreePointer::Valid(child) = last_nonblank_child {
            self.tree[child].next = TreePointer::Nil;
            self.tree[child].item.end = last_nonblank_ix;
        }
        self.pop(end_ix);
        ix
    }

    fn parse_fenced_code_block(&mut self, start_ix: usize, indent: usize,
        fence_ch: u8, n_fence_char: usize) -> usize
    {
        let mut info_start = start_ix + n_fence_char;
        info_start += scan_whitespace_no_nl(&self.text[info_start..]);
        let mut info_end = info_start + scan_nextline(&self.text[info_start..]);
        while info_end > info_start && is_ascii_whitespace(self.text.as_bytes()[info_end - 1]) {
            info_end -= 1;
        }
        let info_string = unescape(&self.text[info_start..info_end]);
        self.tree.append(Item {
            start: start_ix,
            end: 0,  // will get set later
            body: ItemBody::FencedCodeBlock(info_string),
        });
        self.tree.push();
        let mut ix = start_ix + scan_nextline(&self.text[start_ix..]);
        loop {
            let mut line_start = LineStart::new(&self.text[ix..]);
            let n_containers = self.scan_containers(&mut line_start);
            if n_containers < self.tree.spine_len() {
                break;
            }
            line_start.scan_space(indent);
            let mut close_line_start = line_start.clone();
            if !close_line_start.scan_space(4) {
                let close_ix = ix + close_line_start.bytes_scanned();
                if let Some(n) =
                    scan_closing_code_fence(&self.text[close_ix..], fence_ch, n_fence_char)
                {
                    ix = close_ix + n;
                    break;
                }
            }
            let remaining_space = line_start.remaining_space();
            ix += line_start.bytes_scanned();
            let next_ix = ix + scan_nextline(&self.text[ix..]);
            self.append_code_text(remaining_space, ix, next_ix);
            ix = next_ix;
        }

        self.pop(ix);

        // try to read trailing whitespace or it will register as a completely blank line
        ix + scan_blank_line(&self.text[ix..]).unwrap_or(0)
    }

    fn append_code_text(&mut self, remaining_space: usize, start: usize, end: usize) {
        if remaining_space > 0 {
            self.tree.append(Item {
                start,
                end: start,
                body: ItemBody::SynthesizeText("   "[..remaining_space].into()),
            });
        }
        if self.text.as_bytes()[end - 2] == b'\r' {
            // Normalize CRLF to LF
            self.tree.append_text(start, end - 2);
            self.tree.append_text(end - 1, end);
        } else {
            self.tree.append_text(start, end);
        }
    }


    /// Appends a line of HTML to the tree.
    fn append_html_line(&mut self, remaining_space: usize, start: usize, end: usize) {
        if remaining_space > 0 {
            self.tree.append(Item {
                start,
                end: start,
                // TODO: maybe this should synthesize to html rather than text?
                body: ItemBody::SynthesizeText("   "[..remaining_space].into()),
            });
        }
        if self.text.as_bytes()[end - 2] == b'\r' {
            // Normalize CRLF to LF
            self.tree.append(Item {
                start,
                end: end - 2,
                body: ItemBody::Html,
            });
            self.tree.append(Item {
                start: end - 1,
                end,
                body: ItemBody::Html,
            });
        } else {
            self.tree.append(Item {
                start,
                end,
                body: ItemBody::Html,
            });
        }
    }

    /// Returns number of containers scanned.
    fn scan_containers(&self, line_start: &mut LineStart) -> usize {
        let mut i = 0;
        for &node_ix in self.tree.walk_spine() {
            match self.tree[node_ix].item.body {
                ItemBody::BlockQuote => {
                    let save = line_start.clone();
                    if !line_start.scan_blockquote_marker() {
                        *line_start = save;
                        break;
                    }
                }
                ItemBody::ListItem(indent) => {
                    let save = line_start.clone();
                    if !(line_start.scan_space(indent) || line_start.is_at_eol()) {
                        *line_start = save;
                        break;
                    }
                }
                ItemBody::Table(..) | ItemBody::TableHead | ItemBody::TableRow |
                ItemBody::TableCell |
                ItemBody::FootnoteDefinition(..) | ItemBody::List(..) |
                ItemBody::Paragraph | ItemBody::IndentCodeBlock |
                ItemBody::FencedCodeBlock(_) | ItemBody::HtmlBlock(_) => (),
                ref node => panic!("unexpected node in tree: {:?}", node),
            }
            i += 1;
        }
        i
    }

    /// Pop a container, setting its end.
    fn pop(&mut self, ix: usize) {
        let cur_ix = self.tree.pop().unwrap();
        self.tree[cur_ix].item.end = ix;
        if let ItemBody::List(true, _, _) = self.tree[cur_ix].item.body {
            surgerize_tight_list(&mut self.tree);
        }
    }

    /// Close a list if it's open. Also set loose if last line was blank
    fn finish_list(&mut self, ix: usize) {
        if let Some(node_ix) = self.tree.peek_up() {
            if let ItemBody::List(_, _, _) = self.tree[node_ix].item.body {
                self.pop(ix);
            }
        }
        if self.last_line_blank {
            if let Some(node_ix) = self.tree.peek_grandparent() {
                if let ItemBody::List(ref mut is_tight, _, _) =
                    self.tree[node_ix].item.body
                {
                    *is_tight = false;
                }
            }
            self.last_line_blank = false;
        }
    }

    /// Continue an existing list or start a new one if there's not an open
    /// list that matches.
    fn continue_list(&mut self, start: usize, ch: u8, index: Option<usize>) {
        if let Some(node_ix) = self.tree.peek_up() {
            if let ItemBody::List(ref mut is_tight, existing_ch, _) =
                self.tree[node_ix].item.body
            {
                if existing_ch == ch {
                    if self.last_line_blank {
                        *is_tight = false;
                        self.last_line_blank = false;
                    }
                    return;
                }
            }
            // TODO: this is not the best choice for end; maybe get end from last list item.
            self.finish_list(start);
        }
        self.tree.append(Item {
            start,
            end: 0,  // will get set later
            body: ItemBody::List(true, ch, index),
        });
        self.tree.push();
        self.last_line_blank = false;
    }

    /// Parse a thematic break.
    ///
    /// Returns index of start of next line.
    fn parse_hrule(&mut self, hrule_size: usize, ix: usize) -> usize {
        self.tree.append(Item {
            start: ix,
            end: ix + hrule_size,
            body: ItemBody::Rule,
        });
        ix + hrule_size
    }

    /// Parse an ATX heading.
    ///
    /// Returns index of start of next line.
    fn parse_atx_heading(&mut self, mut ix: usize, atx_level: i32, atx_size: usize) -> usize {
        self.tree.append(Item {
            start: ix,
            end: 0, // set later
            body: ItemBody::Header(atx_level),
        });
        ix += atx_size;
        // next char is space or scan_eol
        // (guaranteed by scan_atx_heading)
        let b = self.text.as_bytes()[ix];
        if b == b'\n' || b == b'\r' {
            ix += scan_eol(&self.text[ix..]).0;
            return ix;
        }
        // skip leading spaces
        let skip_spaces = scan_whitespace_no_nl(&self.text[ix..]);
        ix += skip_spaces;

        // now handle the header text
        let header_start = ix;
        let header_node_idx = self.tree.cur().unwrap(); // so that we can set the endpoint later
        self.tree.push();
        ix = self.parse_line(ix, false).0;
        self.tree[header_node_idx].item.end = ix;

        // remove trailing matter from header text
        // TODO: probably better to find limit before parsing; this makes assumptions
        // about the way the line is parsed.
        let header_text = &self.text[header_start..];
        let mut limit = ix - header_start;
        if limit > 0 && header_text.as_bytes()[limit-1] == b'\n' {
            limit -= 1;
        }
        if limit > 0 && header_text.as_bytes()[limit-1] == b'\r' {
            limit -= 1;
        }
        while limit > 0 && header_text.as_bytes()[limit-1] == b' ' {
            limit -= 1;
        }
        let mut closer = limit;
        while closer > 0 && header_text.as_bytes()[closer-1] == b'#' {
            closer -= 1;
        }
        if closer > 0 && header_text.as_bytes()[closer-1] == b' ' {
            limit = closer;
            while limit > 0 && header_text.as_bytes()[limit-1] == b' ' {
                limit -= 1;
            }
        } else if closer == 0 { limit = closer; }
        if let TreePointer::Valid(cur_ix) = self.tree.cur() {
            self.tree[cur_ix].item.end = limit + header_start;
        }

        self.tree.pop();
        ix
    }

    /// Returns the number of bytes scanned on success.
    fn parse_footnote(&mut self, start: usize) -> Option<usize> {
        let tail = &self.text[start..];
        if !tail.starts_with("[^") { return None; }
        let (mut i, label) = scan_link_label_rest(&tail[2..])?;
        i += 2;
        if scan_ch(&tail[i..], b':') == 0 {
            return None;
        }
        i += 1;
        self.tree.append(Item {
            start,
            end: 0,  // will get set later
            body: ItemBody::FootnoteDefinition(label.clone()), // TODO: check whether the label here is strictly necessary
        });
        self.tree.push();
        Some(i)
    }

    /// Returns number of bytes scanned, label and definition on success.
    fn parse_refdef_total(&mut self, start: usize) -> Option<(usize, LinkLabel<'a>, LinkDef<'a>)> {
        let tail = &self.text[start..];
        if !tail.starts_with('[') { return None; }
        let (mut i, label) = scan_link_label_rest(&tail[1..])?;
        i += 1;
        if scan_ch(&tail[i..], b':') == 0 {
            return None;
        }
        i += 1;
        let (bytes, link_def) = self.scan_refdef(start + i)?;
        Some((bytes + i, UniCase::new(label), link_def))
    }

    /// Returns # of bytes and definition.
    /// Assumes the label of the reference including colon has already been scanned.
    fn scan_refdef(&self, start: usize) -> Option<(usize, LinkDef<'a>)> {
        let mut i = start;

        // whitespace between label and url (including up to one newline)
        let mut newlines = 0;
        for c in self.text[i..].bytes() {
            if c == b'\n' {
                i += 1;
                newlines += 1;
                if newlines > 1 {
                    return None;
                } else {
                    let mut line_start = LineStart::new(&self.text[i..]);
                    let _n_containers = self.scan_containers(&mut line_start);
                    // TODO: what to do with these containers?
                }
            } else if is_ascii_whitespace_no_nl(c) {
                i += 1;
            } else {
                break;
            }
        }

        // scan link dest
        let (dest_length, dest) = scan_link_dest(&self.text[i..])?;
        let dest = unescape(dest);
        i += dest_length;

        // scan whitespace between dest and label
        // FIXME: dedup with similar block above
        newlines = 0;
        let mut whitespace_bytes = 0;
        for c in self.text[i..].bytes() {
            if c == b'\n' {
                whitespace_bytes += 1;
                newlines += 1;
                let mut line_start = LineStart::new(&self.text[(i + whitespace_bytes)..]);
                let _n_containers = self.scan_containers(&mut line_start);
            } else if is_ascii_whitespace_no_nl(c) {
                whitespace_bytes += 1;
            } else {
                break;
            }
        }
        if i == self.text.len() {
            newlines += 1;
        }
        if whitespace_bytes == 0 && newlines == 0 {
            return None;
        }

        // no title
        let mut backup = 
            (i - start,
            LinkDef {
                dest,
                title: None,
            });

        if newlines > 1 {
            return Some(backup);
        } else {
            i += whitespace_bytes;
        }        

        // scan title
        // if this fails but newline == 1, return also a refdef without title
        if let Some((title_length, title)) = self.scan_refdef_title(i) {
            i += title_length;
            backup.1.title = Some(unescape_cow(title));
        } else if newlines > 0 {
            return Some(backup);
        } else {
            return None;
        };

        // scan EOL
        if let Some(bytes) = scan_blank_line(&self.text[i..]) {
            backup.0 = i + bytes - start;
            Some(backup)
        } else if newlines > 0 {
            Some(backup)
        } else {
            None
        }
    }

    // FIXME: use scan_link_title ? but we need an inline scanner
    // and that fn seems to allow blank lines.
    // FIXME: or, reuse scanner::scan_link_title ?
    // TODO: rename. this isnt just for refdef_titles, but all titles
    // returns (bytelength, title_str)
    fn scan_refdef_title(&self, start: usize) -> Option<(usize, CowStr<'a>)> {
        let mut title = String::new();
        let text = &self.text[start..];
        let mut chars = text.chars().peekable();
        let mut still_borrowed = true;
        let closing_delim = match chars.next()? {
            '\'' => '\'',
            '"' => '"',
            '(' => ')',
            _ => return None,
        };
        let mut bytecount = 1;

        while let Some(c) = chars.next() {
            match c {
                '\n' => {
                    if !still_borrowed {
                        title.push(c);
                    }                    
                    bytecount += 1;
                    let mut next = *chars.peek()?;
                    while is_ascii_whitespace_no_nl(next as u8) {
                        if !still_borrowed {
                            title.push(next);
                        }
                        bytecount += chars.next()?.len_utf8();
                        next = *chars.peek()?;
                    }
                    if *chars.peek()? == '\n' {
                        // blank line - not allowed
                        return None;
                    }
                }
                '\\' => {
                    let next_char = chars.next()?;
                    bytecount += 1;
                    if next_char != closing_delim {
                        if still_borrowed {
                            title.push_str(&text[1..bytecount]);
                        }
                        still_borrowed = false;
                        title.push('\\');
                    }
                    if !still_borrowed {
                        title.push(next_char);
                    }                    
                    bytecount += next_char.len_utf8();
                }
                c if c == closing_delim => {
                    let cow = if still_borrowed {
                        text[1..bytecount].into()
                    } else {
                        title.into()
                    };
                    return Some((bytecount + 1, cow));
                }
                c => {
                    if !still_borrowed {
                        title.push(c);
                    }
                    bytecount += c.len_utf8();
                }
            }
        }
        None
    }
}

/// Computes the number of header columns in a table line by computing the number of dividing pipes
/// that aren't followed or preceeded by whitespace.
fn count_header_cols(text: &str, mut pipes: usize, mut start: usize, last_pipe_ix: usize) -> usize {
    // was first pipe preceeded by whitespace? if so, subtract one
    start += scan_whitespace_no_nl(&text[start..]);
    if text.as_bytes()[start] == b'|' {
        pipes -= 1;
    }

    // was last pipe followed by whitespace? if so, sub one
    if scan_blank_line(&text[(last_pipe_ix + 1)..]).is_some() {
        pipes -= 1;
    }

    pipes + 1
}

fn unescape_cow(c: CowStr<'_>) -> CowStr<'_> {
    match c {
        CowStr::Inlined(s) => unescape_str_line(s),
        CowStr::Boxed(s) => unescape_str_line(s),
        CowStr::Borrowed(s) => unescape(&s),
    }
}

fn unescape_str_line<'a, S: AsRef<str>>(s: S) -> CowStr<'a> {
    match unescape(s.as_ref()) {
        CowStr::Borrowed(s) => {
            if let Ok(inline_str) = InlineStr::try_from_str(s) {
                CowStr::Inlined(inline_str)
            } else {
                s.to_owned().into()
            }
        }
        CowStr::Inlined(s) => CowStr::Inlined(s),
        CowStr::Boxed(s) => CowStr::Boxed(s),
    }
}

impl<'a> Tree<Item<'a>> {
    fn append_text(&mut self, start: usize, end: usize) {
        if end > start {
            if let TreePointer::Valid(ix) = self.cur() {
                if ItemBody::Text == self[ix].item.body && self[ix].item.end == start {
                    self[ix].item.end = end;
                    return;
                }
            }
            self.append(Item {
                start,
                end,
                body: ItemBody::Text,
            });
        }
    }
}

/// Determines whether the delimiter run starting at given index is
/// left-flanking, as defined by the commonmark spec (and isn't intraword
/// for _ delims).
/// suffix is &s[ix..], which is passed in as an optimization, since taking
/// a string subslice is O(n).
fn delim_run_can_open(s: &str, suffix: &str, run_len: usize, ix: usize) -> bool {
    let next_char = if let Some(c) = suffix.chars().nth(run_len) {
        c
    } else {
        return false;
    };
    if next_char.is_whitespace() {
        return false;
    }
    if ix == 0 {
        return true;
    }
    let delim = suffix.chars().next().unwrap();
    if delim == '*' && !is_punctuation(next_char) {
        return true;
    }

    let prev_char = s[..ix].chars().rev().next().unwrap();

    prev_char.is_whitespace() || is_punctuation(prev_char)
}

/// Determines whether the delimiter run starting at given index is
/// left-flanking, as defined by the commonmark spec (and isn't intraword
/// for _ delims)
fn delim_run_can_close(s: &str, suffix: &str, run_len: usize, ix: usize) -> bool {
    if ix == 0 {
        return false;
    }
    let prev_char = s[..ix].chars().rev().next().unwrap();
    if prev_char.is_whitespace() {
        return false;
    }
    let next_char = if let Some(c) = suffix.chars().nth(run_len) {
        c
    } else {
        return true;
    };
    let delim = suffix.chars().next().unwrap();
    if delim == '*' && !is_punctuation(prev_char) {
        return true;
    }

    next_char.is_whitespace() || is_punctuation(next_char)
}

/// Checks whether we should break a paragraph on the given input.
/// Note: lists are dealt with in `interrupt_paragraph_by_list`, because determing
/// whether to break on a list requires additional context.
fn scan_paragraph_interrupt(s: &str) -> bool {
    scan_eol(s).1 ||
    scan_hrule(s) > 0 ||
    scan_atx_heading(s).is_some() ||
    scan_code_fence(s).0 > 0 ||
    get_html_end_tag(s).is_some() ||
    scan_blockquote_start(s) > 0 ||
    is_html_tag(scan_html_block_tag(s).1)
}

fn get_html_end_tag(text : &str) -> Option<&'static str> {
    static BEGIN_TAGS: &'static [&'static str; 3] = &["<script", "<pre", "<style"];
    static END_TAGS: &'static [&'static str; 3] = &["</script>", "</pre>", "</style>"];

    // TODO: Consider using `strcasecmp` here
    'type_1: for (beg_tag, end_tag) in BEGIN_TAGS.iter().zip(END_TAGS.iter()) {
        if text.len() >= beg_tag.len() && text.starts_with('<') {
            for (i, c) in beg_tag.as_bytes()[1..].iter().enumerate() {
                if ! (&text.as_bytes()[i+1] == c || text.as_bytes()[i+1] == c - 32) {
                    continue 'type_1;
                }
            }

            // Must either be the end of the line...
            if text.len() == beg_tag.len() {
                return Some(end_tag);
            }

            // ...or be followed by whitespace, newline, or '>'.
            let pos = beg_tag.len();
            let s = text.as_bytes()[pos] as char;
            // TODO: I think this should be ASCII whitespace only
            if s.is_whitespace() || s == '>' {
                return Some(end_tag);
            }
        }
    }
    static ST_BEGIN_TAGS: &'static [&'static str; 3] = &["<!--", "<?", "<![CDATA["];
    static ST_END_TAGS: &'static [&'static str; 3] = &["-->", "?>", "]]>"];
    for (beg_tag, end_tag) in ST_BEGIN_TAGS.iter().zip(ST_END_TAGS.iter()) {
        if text.starts_with(&beg_tag[..]) {
            return Some(end_tag);
        }
    }
    if text.len() > 2 &&
        text.starts_with("<!") {
        let c = text[2..].chars().next().unwrap();
        if c >= 'A' && c <= 'Z' {
            return Some(">");
        }
    }
    None
}

#[derive(Copy, Clone, Debug)]
struct InlineEl {
    start: TreeIndex,  // offset of tree node
    count: usize,
    c: u8,  // b'*' or b'_'
    both: bool,  // can both open and close
}

#[derive(Debug)]
struct InlineStack {
    stack: Vec<InlineEl>,
}

impl InlineStack {
    fn new() -> InlineStack {
        InlineStack {
            stack: Vec::new(),
        }
    }

    fn pop_to<'a>(&mut self, tree: &mut Tree<Item<'a>>, new_len: usize) {
        for el in self.stack.drain(new_len..) {
            for i in 0..el.count {
                tree[el.start + i].item.body = ItemBody::Text;
            }
        }
    }

    fn find_match(&self, c: u8, count: usize, both: bool) -> Option<(usize, InlineEl)> {
        self.stack
            .iter()
            .cloned()
            .enumerate()
            .rev()
            .find(|(_, el)| {
                el.c == c && (!both && !el.both || (count + el.count) % 3 != 0)
            })
    }

    fn push(&mut self, el: InlineEl) {
        self.stack.push(el)
    }

    fn pop(&mut self) -> Option<InlineEl> {
        self.stack.pop()
    }
}

/// An iterator for text in an inline chain.
#[derive(Clone)]
struct InlineScanner<'t, 'a> {
    tree: &'t Tree<Item<'a>>,
    text: &'a str,
    cur: TreePointer,
    ix: usize,
}

impl<'t, 'a> InlineScanner<'t, 'a> {
    fn new(tree: &'t Tree<Item<'a>>, text: &'a str, cur: TreePointer) -> InlineScanner<'t, 'a> {
        let ix = if let TreePointer::Valid(cur_ix) = cur {
            tree[cur_ix].item.start
        } else {
            !0
        };
        InlineScanner { tree, text, cur, ix }
    }

    fn unget(&mut self) {
        self.ix -= 1;
    }

    // Consumes byte if it was next and returns true. Does
    // nothing and returns false otherwise.
    fn scan_ch(&mut self, c: u8) -> bool {
        self.scan_if(|scanned| scanned == c)
    }

    fn scan_upto(&mut self, c: u8) -> usize {
        let upperbound = if let Some(parent_ix) = self.tree.peek_up() {
           self.tree[parent_ix].item.end 
        } else {
            self.text.len()
        };
        let bytes = &self.text.as_bytes()[self.ix..upperbound];
        let memchr_res = memchr(c, bytes);
        self.ix = memchr_res.map(|ix| self.ix + ix).unwrap_or(bytes.len());

        // jump to right node
        while let TreePointer::Valid(cur_ix) = self.cur {
            if self.ix <= self.tree[cur_ix].item.end {
                break;
            } else {
                self.cur = self.tree[cur_ix].next;
            }
        }

        memchr_res.unwrap_or(bytes.len())
    }

    fn scan_if<F>(&mut self, mut f: F) -> bool
    where
        F: FnMut(u8) -> bool,
    {
        if let Some(c) = self.next() {
            if !f(c) {
                self.unget();
            } else {
                return true;
            }
        }
        false
    }

    fn scan_while<F>(&mut self, mut f: F) -> usize
    where
        F: FnMut(u8) -> bool,
    {
        let mut n = 0;
        while let Some(c) = self.next() {
            if !f(c) {
                self.unget();
                break;
            }
            n += 1;
        }
        n
    }

    // Note: will consume the prefix of the string.
    fn scan_str(&mut self, s: &str) -> bool {
        s.as_bytes().iter().all(|b| self.scan_ch(*b))
    }

    fn to_node_and_ix(&self) -> (TreePointer, usize) {
        let mut cur = self.cur;
        if let TreePointer::Valid(cur_ix) = cur {
            if self.tree[cur_ix].item.end == self.ix {
                cur = self.tree[cur_ix].next;
            }
        }
        (cur, self.ix)
    }

    fn next_char(&mut self) -> Option<char> {
        if let TreePointer::Valid(mut cur_ix) = self.cur {
            while self.ix == self.tree[cur_ix].item.end {
                self.cur = self.tree[cur_ix].next;
                if let TreePointer::Valid(new_cur_ix) = self.cur {
                    cur_ix = new_cur_ix;
                    self.ix = self.tree[cur_ix].item.start;
                } else {
                    return None;
                }
            }
            self.text[self.ix..].chars().next().map(|c| {
                self.ix += c.len_utf8();
                c
            })
        } else {
            None
        }
    }
}

impl<'t, 'a> Iterator for InlineScanner<'t, 'a> {
    type Item = u8;

    fn next(&mut self) -> Option<u8> {
        match self.cur {
            TreePointer::Nil => None,
            TreePointer::Valid(mut cur_ix) => {
                while self.ix == self.tree[cur_ix].item.end {
                    self.cur = self.tree[cur_ix].next;
                    match self.cur {
                        TreePointer::Nil => return None,
                        TreePointer::Valid(new_cur_ix) => {
                            cur_ix = new_cur_ix;
                            self.ix = self.tree[cur_ix].item.start;
                        }
                    }
                }
                let c = self.text.as_bytes()[self.ix];
                self.ix += 1;
                Some(c)
            }
        }
    }
}

fn scan_inline_attribute_name(scanner: &mut InlineScanner) -> bool {
    if !scanner.scan_if(|c| is_ascii_alpha(c) || c == b'_' || c == b':') {
        return false;
    }
    scanner.scan_while(|c| is_ascii_alphanumeric(c)
        || c == b'_' || c == b'.' || c == b':' || c == b'-');
    true
}

fn scan_inline_attribute_value(scanner: &mut InlineScanner) -> bool {
    if let Some(c) = scanner.next() {
        if is_ascii_whitespace(c) || c == b'=' || c == b'<' || c == b'>' || c == b'`' {
            scanner.unget();
        } else if c == b'\'' {
            scanner.scan_while(|c| c != b'\'');
            return scanner.scan_ch(b'\'')
        } else if c == b'"' {
            scanner.scan_while(|c| c != b'"');
            return scanner.scan_ch(b'"')
        } else {
            scanner.scan_while(|c| !(is_ascii_whitespace(c)
                || c == b'=' || c == b'<' || c == b'>' || c == b'`' || c == b'\'' || c == b'"'));
            return true;
        }
    }
    false
}

fn scan_inline_attribute(scanner: &mut InlineScanner) -> bool {
    if !scan_inline_attribute_name(scanner) { return false; }
    let n_whitespace = scanner.scan_while(is_ascii_whitespace);
    if scanner.scan_ch(b'=') {
        scanner.scan_while(is_ascii_whitespace);
        return scan_inline_attribute_value(scanner);
    } else if n_whitespace > 0 {
        // Leave whitespace for next attribute.
        scanner.unget();
    }
    true
}

/// Scan comment, declaration, or CDATA section, with initial "<!" already consumed.
fn scan_inline_html_comment(scanner: &mut InlineScanner) -> bool {
    if let Some(c) = scanner.next() {
        if c == b'-' {
            if !scanner.scan_ch(b'-') { return false; }
            // Saw "<!--", scan comment.
            if scanner.scan_ch(b'>') { return false; }
            if scanner.scan_ch(b'-') {
                if scanner.scan_ch(b'>') {
                    return false;
                } else {
                    scanner.unget();
                }
            }
            while scanner.scan_upto(b'-') > 0 {
                scanner.scan_ch(b'-');
                if scanner.scan_ch(b'-') { return scanner.scan_ch(b'>'); }
            }
        } else if c == b'[' {
            if !scanner.scan_str("CDATA[") { return false; }
            loop {
                scanner.scan_upto(b']');
                if !scanner.scan_ch(b']') { return false; }
                if scanner.scan_while(|c| c == b']') > 0 && scanner.scan_ch(b'>') {
                    return true;
                }
            }
        } else {
            // Scan declaration.
            if scanner.scan_while(|c| c >= b'A' && c <= b'Z') == 0 { return false; }
            if scanner.scan_while(is_ascii_whitespace) == 0 { return false; }
            scanner.scan_upto(b'>');
            return scanner.scan_ch(b'>');
        }
    }
    false
}

/// Scan processing directive, with initial "<?" already consumed.
fn scan_inline_html_processing(scanner: &mut InlineScanner) -> bool {
    while let Some(c) = scanner.next() {
        if c == b'?' && scanner.scan_ch(b'>') { return true; }
    }
    false
}

fn scan_inline_html(scanner: &mut InlineScanner) -> bool {
    if let Some(c) = scanner.next() {
        if c == b'!' {
            return scan_inline_html_comment(scanner);
        } else if c == b'?' {
            return scan_inline_html_processing(scanner);
        } else if c == b'/' {
            if !scanner.scan_if(is_ascii_alpha) {
                return false;
            }
            scanner.scan_while(is_ascii_letterdigitdash);
            scanner.scan_while(is_ascii_whitespace);
            return scanner.scan_ch(b'>');
        } else if is_ascii_alpha(c) {
            // open tag (first character of tag consumed)
            scanner.scan_while(is_ascii_letterdigitdash);
            loop {
                let n_whitespace = scanner.scan_while(is_ascii_whitespace);
                if let Some(c) = scanner.next() {
                    if c == b'/' {
                        return scanner.scan_ch(b'>');
                    } else if c == b'>' {
                        return true;
                    } else if n_whitespace == 0 {
                        return false;
                    } else {
                        scanner.unget();
                        if !scan_inline_attribute(scanner) {
                            return false;
                        }
                    }
                } else {
                    return false;
                }
            }
        }
    }
    false
}

/// Make a code span.
///
/// Both `open` and `close` are matching MaybeCode items.
fn make_code_span<'a>(tree: &mut Tree<Item<'a>>, s: &str, open: TreeIndex, close: TreeIndex) {
    tree[open].item.end = tree[close].item.end;
    tree[open].item.body = ItemBody::Code;
    let first = tree[open].next;
    let first_ix = first.unwrap();
    tree[open].next = tree[close].next;
    tree[open].child = first;
    let mut node = first_ix;
    let last;
    loop {
        let next = tree[node].next;
        match tree[node].item.body {
            ItemBody::SoftBreak => {
                // TODO: trailing space is stripped in parse_line, and we don't want it
                // stripped.
                tree[node].item.body = ItemBody::SynthesizeText(" ".into());
            }
            ItemBody::HardBreak => {
                let start = tree[node].item.start;
                if s.as_bytes()[start] == b'\\' {
                    tree[node].item.body = ItemBody::Text;
                    let end = tree[node].item.end;
                    let space = tree.create_node(Item {
                        start: start + 1,
                        end,
                        body: ItemBody::SynthesizeText(" ".into())
                    });
                    tree[space].next = next;
                    tree[node].next = TreePointer::Valid(space);
                    tree[node].item.end = start + 1;
                } else {
                    tree[node].item.body = ItemBody::SynthesizeText(" ".into());
                }
            }
            _ => tree[node].item.body = ItemBody::Text,
        }
        if next == TreePointer::Valid(close) {
            last = node;
            tree[node].next = TreePointer::Nil;
            break;
        }
        node = next.unwrap();
    }
    // Strip opening and closing space, if appropriate.
    let opening = match &tree[first_ix].item.body {
        ItemBody::Text => s.as_bytes()[tree[first_ix].item.start] == b' ',
        ItemBody::SynthesizeText(text) => text.starts_with(' '),
        _ => unreachable!("unexpected item"),
    };
    let closing = match &tree[last].item.body {
        ItemBody::Text => s.as_bytes()[tree[last].item.end - 1] == b' ',
        ItemBody::SynthesizeText(text) => text.ends_with(' '),
        _ => unreachable!("unexpected item"),
    };
    // TODO(spec clarification): This makes n-2 spaces for n spaces input. Correct?
    if opening && closing {
        if tree[first_ix].item.body == ItemBody::SynthesizeText(" ".into())
            || tree[first_ix].item.end - tree[first_ix].item.start == 1
        {
            tree[open].child = tree[first_ix].next;
        } else {
            tree[first_ix].item.start += 1;
        }
        if tree[last].item.body == ItemBody::SynthesizeText(" ".into()) {
            tree[last].item.body = ItemBody::SynthesizeText("".into());
        } else {
            tree[last].item.end -= 1;
        }
        // TODO: if last is now empty, remove it (we have size-0 items in the tree)
    }
}

fn scan_link_destination_plain<'t, 'a>(scanner: &mut InlineScanner<'t, 'a>) -> Option<CowStr<'a>> {
    let mut url = String::new();
    let mut nest = 0;
    let mut bytecount = 0;
    let mut still_borrowed = true;
    let underlying = &scanner.text[scanner.ix..];
    while let Some(mut c) = scanner.next_char() {
        match c {
            '(' => {
                nest += 1;
            }
            ')' => {
                if nest == 0 {
                    scanner.unget();
                    return Some(if still_borrowed { underlying[..bytecount].into() } else { url.into() });
                }
                nest -= 1;
            }
            '\x00'..=' ' => {
                scanner.unget();
                return Some(if still_borrowed { underlying[..bytecount].into() } else { url.into() });
            },
            '\\' => {
                if let Some(c_next) = scanner.next_char() {
                    if !(c_next <= '\x7f' && is_ascii_punctuation(c_next as u8)) {
                        if !still_borrowed {
                            url.push('\\');
                        } else {
                            bytecount += '\\'.len_utf8();
                        }
                    } else if still_borrowed {
                        url.push_str(&underlying[..bytecount]);
                        still_borrowed = false;
                    }
                    c = c_next;
                } else {
                    return None;
                }
            }
            _ => {}
        }
        if still_borrowed {
            bytecount += c.len_utf8();
        } else {
            url.push(c);
        }
    }
    None
}

fn scan_link_destination_pointy<'t, 'a>(scanner: &mut InlineScanner<'t, 'a>) -> Option<CowStr<'a>> {
    if !scanner.scan_ch(b'<') {
        return None;
    }
    let underlying = &scanner.text[scanner.ix..];
    let mut url = String::new();
    let mut still_borrowed = true;
    let mut bytecount = 0;
    while let Some(mut c) = scanner.next_char() {
        match c {
            '>' => {
                return Some(if still_borrowed { underlying[..bytecount].into() } else { url.into() })
            }
            '\x00'..='\x1f' | '<' => return None,
            '\\' => {
                let c_next = scanner.next_char()?;
                if !(c_next <= '\x7f' && is_ascii_punctuation(c_next as u8)) {
                    if !still_borrowed {
                        url.push('\\');
                    } else {
                        bytecount += '\\'.len_utf8()
                    }
                } else if still_borrowed {
                    url.push_str(&underlying[..bytecount]);
                    still_borrowed = false;
                }
                c = c_next;
            }
            _ => {}
        }
        if still_borrowed {
            bytecount += c.len_utf8();
        } else {
            url.push(c);
        }
    }
    None
}

fn scan_link_destination<'t, 'a>(scanner: &mut InlineScanner<'t, 'a>) -> Option<CowStr<'a>> {
    let save = scanner.clone();
    if let Some(url) = scan_link_destination_pointy(scanner) {
        return Some(url);
    }
    *scanner = save;
    scan_link_destination_plain(scanner)
}

fn scan_link_title<'t, 'a>(scanner: &mut InlineScanner<'t, 'a>) -> Option<CowStr<'a>> {
    let open = scanner.next_char()?;
    if !(open == '\'' || open == '\"' || open == '(') {
        return None;
    }
    let underlying = &scanner.text[scanner.ix..];
    let mut title = String::new();
    let mut still_borrowed = true;
    let mut bytecount = 0;
    let mut nest = 0;
    while let Some(mut c) = scanner.next_char() {
        if c == open {
            if open == '(' {
                nest += 1;
            } else {
                return Some(if still_borrowed { underlying[..bytecount].into() } else { title.into() });
            }
        }
        if open == '(' && c == ')' {
            if nest == 0 {
                return Some(if still_borrowed { underlying[..bytecount].into() } else { title.into() });
            } else {
                nest -= 1;
            }
        }
        if c == '\\' {
            let c_next = scanner.next_char()?;
            if !(c_next <= '\x7f' && is_ascii_punctuation(c_next as u8)) {
                if !still_borrowed {
                    title.push('\\');
                } else {
                    bytecount += '\\'.len_utf8()
                }
            } else if still_borrowed {
                title.push_str(&underlying[..bytecount]);
                still_borrowed = false;
            }
            c = c_next;
        }
        if still_borrowed {
            bytecount += c.len_utf8();
        } else {
            title.push(c);
        }
    }
    None
}

fn scan_autolink<'t, 'a>(scanner: &mut InlineScanner<'t, 'a>) -> Option<(CowStr<'a>, LinkType)> {
    let save = scanner.clone();
    let scans = scan_uri(scanner).map(|s| (s, LinkType::Autolink)).or_else(|| {
        *scanner = save.clone();
        scan_email(scanner).map(|s| (s, LinkType::Email))
    });
    if let Some(uri) = scans {
        if scanner.scan_ch(b'>') {
            return Some(uri);
        }
    }
    *scanner = save;
    None
}

// must return scanner to original state -- this doesnt seem true?
// TODO: such invariants should probably be captured by the type system
fn scan_uri<'t, 'a>(scanner: &mut InlineScanner<'t, 'a>) -> Option<CowStr<'a>> {
    let start_ix = scanner.ix;

    // scheme's first byte must be an ascii letter
    let first = scanner.next()?;
    if !is_ascii_alpha(first) {
        return None;
    }

    while let Some(c) = scanner.next() {
        match c {
            c if is_ascii_alphanumeric(c) => (),
            b'.' | b'-' | b'+' => (),
            b':' => break,
            _ => return None,
        }
    }

    // scheme length must be between 2 and 32 characters long. scheme
    // must be followed by colon
    let uri_len = scanner.ix - start_ix;
    if uri_len < 3 || uri_len > 33  {
        return None;
    }

    let mut ended = false;
    while let Some(c) = scanner.next() {
        match c {
            b'\0' ... b' ' => {
                ended = true;
            }
            b'>' | b'<' => break,
            _ if ended => return None,
            _ => (),
        }
    };
    scanner.unget();

    Some(scanner.text[start_ix..scanner.ix].into())
}

fn scan_email<'t, 'a>(scanner: &mut InlineScanner<'t, 'a>) -> Option<CowStr<'a>> {
    // using a regex library would be convenient, but doing it by hand is not too bad
    let start_ix = scanner.ix;

    while let Some(c) = scanner.next() {
        match c {
            c if is_ascii_alphanumeric(c) => (),
            b'.' | b'!' | b'#' | b'$' | b'%' | b'&' | b'\'' | b'*' | b'+' | b'/' |
            b'=' | b'?' | b'^' | b'_' | b'`' | b'{' | b'|' | b'}' | b'~' | b'-' => (),
            _ => break,
        }
    }

    if scanner.ix == start_ix || scanner.text.as_bytes()[scanner.ix - 1] != b'@' {
        return None;
    }

    loop {
        let label_start_ix = scanner.ix;
        let mut fresh_label = true;

        while let Some(c) = scanner.next() {
            match c {
                c if is_ascii_alphanumeric(c) => (),
                b'-' if fresh_label => {
                    return None;
                }
                b'-' => (),
                _ => {
                    scanner.unget();
                    break;
                }
            }
            fresh_label = false;
        }
    
        if scanner.ix == label_start_ix || scanner.ix - label_start_ix > 63
            || scanner.text.as_bytes()[scanner.ix - 1] == b'-' {
            return None;
        }

        if !scanner.scan_ch(b'.') {
            break;
        }
    }

    Some(scanner.text[start_ix..scanner.ix].into())
}

#[derive(Debug, Clone)]
enum RefScan<'a> {
    // label, next node index
    LinkLabel(CowStr<'a>, TreePointer),
    // contains next node index
    Collapsed(TreePointer),
    Failed,
}

fn scan_reference<'a, 'b>(tree: &'a Tree<Item<'a>>, text: &'b str, cur: TreePointer) -> RefScan<'b> {
    let cur_ix = match cur {
        TreePointer::Nil => return RefScan::Failed,
        TreePointer::Valid(cur_ix) => cur_ix,
    };
    let start = tree[cur_ix].item.start;
    
    if text[start..].starts_with("[]") {
        let closing_node = tree[cur_ix].next.unwrap();
        RefScan::Collapsed(tree[closing_node].next)
    } else if let Some((ix, ReferenceLabel::Link(label))) = scan_link_label(&text[start..]) {
        let mut scanner = InlineScanner::new(tree, text, cur);
        for _ in 0..ix { scanner.next(); } // move to right node in tree
        let next_node = tree[scanner.cur.unwrap()].next;
        RefScan::LinkLabel(label, next_node)
    } else {
        RefScan::Failed
    }
}

/// Returns url and title cows.
fn scan_inline_link<'t, 'a>(scanner: &mut InlineScanner<'t, 'a>) -> Option<(CowStr<'a>, CowStr<'a>)> {
    if !scanner.scan_ch(b'(') {
        return None;
    }
    scanner.scan_while(is_ascii_whitespace);
    let url = scan_link_destination(scanner)?;
    let mut title = "".into();
    let save = scanner.clone();
    if scanner.scan_while(is_ascii_whitespace) > 0 {
        if let Some(t) = scan_link_title(scanner) {
            title = t;
            scanner.scan_while(is_ascii_whitespace);
        } else {
            *scanner = save;
        }
    }
    if !scanner.scan_ch(b')') {
        return None;
    }
    // in the worst case, title/ url is already owned, and we allocated
    // *again* on unescaping. Can this be avoided?
    Some((unescape_cow(url), unescape_cow(title)))
}

struct LinkStackEl {
    node: TreeIndex,
    ty: LinkStackTy,
}

#[derive(PartialEq)]
enum LinkStackTy {
    Link,
    Image,
    Disabled,
}

struct LinkDef<'a> {
    dest: CowStr<'a>,
    title: Option<CowStr<'a>>,
}

pub struct Parser<'a> {
    text: &'a str,
    tree: Tree<Item<'a>>,
    refdefs: HashMap<LinkLabel<'a>, LinkDef<'a>>,
    broken_link_callback: Option<&'a Fn(&str, &str) -> Option<(String, String)>>,
    offset: usize,
}

impl<'a> Parser<'a> {
    pub fn new(text: &'a str) -> Parser<'a> {
        Parser::new_ext(text, Options::empty())
    }

    pub fn new_ext(text: &'a str, options: Options) -> Parser<'a> {
        Parser::new_with_broken_link_callback(text, options, None)
    }

    /// In case the parser encounters any potential links that have a broken
    /// reference (e.g `[foo]` when there is no `[foo]: ` entry at the bottom)
    /// the provided callback will be called with the reference name,
    /// and the returned pair will be used as the link name and title if not
    /// None.
    pub fn new_with_broken_link_callback(
        text: &'a str,
        options: Options,
        broken_link_callback: Option<&'a Fn(&str, &str) -> Option<(String, String)>>
    ) -> Parser<'a> {
        let first_pass = FirstPass::new(text, options);
        let (mut tree, refdefs) = first_pass.run();
        tree.reset();
        Parser { text, tree, refdefs, broken_link_callback, offset: 0 }
    }

    pub fn get_offset(&self) -> usize {
        self.offset
    }

    /// Handle inline markup.
    ///
    /// When the parser encounters any item indicating potential inline markup, all
    /// inline markup passes are run on the remainder of the chain.
    ///
    /// Note: there's some potential for optimization here, but that's future work.
    fn handle_inline(&mut self) {
        self.handle_inline_pass1();
        self.handle_emphasis();
    }

    /// Handle inline HTML, code spans, and links.
    ///
    /// This function handles both inline HTML and code spans, because they have
    /// the same precedence. It also handles links, even though they have lower
    /// precedence, because the URL of links must not be processed.
    fn handle_inline_pass1(&mut self) {
        let mut link_stack = Vec::new();
        let mut cur = self.tree.cur();
        let mut prev = TreePointer::Nil;

        while let TreePointer::Valid(mut cur_ix) = cur {
            match self.tree[cur_ix].item.body {
                ItemBody::MaybeHtml => {
                    let next = self.tree[cur_ix].next;
                    let scanner = &mut InlineScanner::new(&self.tree, self.text, next);

                    if let Some((uri, link_type)) = scan_autolink(scanner) {
                        let (node, ix) = scanner.to_node_and_ix();
                        let text_node = self.tree.create_node(Item {
                            start: self.tree[cur_ix].item.start + 1,
                            end: ix - 1,
                            body: ItemBody::Text,
                        });
                        self.tree[cur_ix].item.body = ItemBody::Link(link_type, uri, "".into());
                        self.tree[cur_ix].item.end = ix;
                        self.tree[cur_ix].next = node;
                        self.tree[cur_ix].child = TreePointer::Valid(text_node);
                        cur = node;
                        if let TreePointer::Valid(node_ix) = cur {
                            self.tree[node_ix].item.start = ix;
                        }
                        continue;
                    } else if scan_inline_html(scanner) {
                        let (node, ix) = scanner.to_node_and_ix();
                        // TODO: this logic isn't right if the replaced chain has
                        // tricky stuff (skipped containers, replaced nulls).
                        self.tree[cur_ix].item.body = ItemBody::InlineHtml;
                        self.tree[cur_ix].item.end = ix;
                        self.tree[cur_ix].next = node;
                        cur = node;
                        if let TreePointer::Valid(node_ix) = cur {
                            self.tree[node_ix].item.start = ix;
                        }
                        continue;
                    }
                    self.tree[cur_ix].item.body = ItemBody::Text;
                }
                ItemBody::MaybeCode(mut count) => {
                    if let TreePointer::Valid(prev_ix) = prev {
                        if self.tree[prev_ix].item.body == ItemBody::Backslash {
                            count -= 1;
                        }
                    }
                    let mut scan = if count > 0 { self.tree[cur_ix].next } else { TreePointer::Nil };
                    // TODO(performance): this has quadratic pathological behavior, I think
                    while let TreePointer::Valid(scan_ix) = scan {
                        if self.tree[scan_ix].item.body == ItemBody::MaybeCode(count) {
                            make_code_span(&mut self.tree, self.text, cur_ix, scan_ix);
                            break;
                        }
                        scan = self.tree[scan_ix].next;
                    }
                    if scan == TreePointer::Nil {
                        self.tree[cur_ix].item.body = ItemBody::Text;
                    }
                }
                ItemBody::MaybeLinkOpen => {
                    self.tree[cur_ix].item.body = ItemBody::Text;
                    link_stack.push( LinkStackEl { node: cur_ix, ty: LinkStackTy::Link });
                }
                ItemBody::MaybeImage => {
                    self.tree[cur_ix].item.body = ItemBody::Text;
                    link_stack.push( LinkStackEl { node: cur_ix, ty: LinkStackTy::Image });
                }
                ItemBody::MaybeLinkClose => {
                    if let Some(tos) = link_stack.last() {
                        if tos.ty == LinkStackTy::Disabled {
                            self.tree[cur_ix].item.body = ItemBody::Text;
                            link_stack.pop();
                            continue;
                        }
                        let next = self.tree[cur_ix].next;
                        let scanner = &mut InlineScanner::new(&self.tree, self.text, next);

                        if let Some((url, title)) = scan_inline_link(scanner) {
                            let (next_node, next_ix) = scanner.to_node_and_ix();
                            if let TreePointer::Valid(prev_ix) = prev {
                                self.tree[prev_ix].next = TreePointer::Nil;
                            }                            
                            cur = TreePointer::Valid(tos.node);
                            cur_ix = tos.node;
                            self.tree[cur_ix].item.body = if tos.ty == LinkStackTy::Image {
                                ItemBody::Image(LinkType::Inline, url, title)
                            } else {
                                ItemBody::Link(LinkType::Inline, url, title)
                            };
                            self.tree[cur_ix].child = self.tree[cur_ix].next;
                            self.tree[cur_ix].next = next_node;
                            if let TreePointer::Valid(next_node_ix) = next_node {
                                self.tree[next_node_ix].item.start = next_ix;
                            }

                            if tos.ty == LinkStackTy::Link {
                                for el in &mut link_stack {
                                    if el.ty == LinkStackTy::Link {
                                        el.ty = LinkStackTy::Disabled;
                                    }
                                }
                            }
                            link_stack.pop();

                        } else {
                            // ok, so its not an inline link. maybe it is a reference
                            // to a defined link?
                            let scan_result = scan_reference(&self.tree, &self.text, next);
                            let label_node = self.tree[tos.node].next;
                            let node_after_link = match scan_result {
                                RefScan::LinkLabel(_, next_node) => next_node,
                                RefScan::Collapsed(next_node) => next_node,
                                RefScan::Failed => next,
                            };
                            let link_type = match &scan_result {
                                RefScan::LinkLabel(..) => LinkType::Reference,
                                RefScan::Collapsed(..) => LinkType::Collapsed,
                                RefScan::Failed => LinkType::Shortcut,
                            };
                            let label: Option<ReferenceLabel<'a>> = match scan_result {
                                RefScan::LinkLabel(l, ..) => Some(ReferenceLabel::Link(l)),
                                RefScan::Collapsed(..) | RefScan::Failed => {
                                    // No label? maybe it is a shortcut reference
                                    let start = self.tree[tos.node].item.end - 1;
                                    let end = self.tree[cur_ix].item.end;
                                    let search_text = &self.text[start..end];

                                    scan_link_label(search_text).map(|(_ix, label)| label)
                                }
                            };

                            // see if it's a footnote reference
                            if let Some(ReferenceLabel::Footnote(l)) = label {
                                self.tree[tos.node].next = node_after_link;
                                self.tree[tos.node].child = TreePointer::Nil;
                                self.tree[tos.node].item.body = ItemBody::FootnoteReference(l);
                                prev = TreePointer::Valid(tos.node);
                                cur = node_after_link;
                                link_stack.clear();
                                continue;
                            }
<<<<<<< HEAD
                            // TODO(performance): make sure we aren't doing unnecessary allocations
                            // for the label
                            else if let Some(matching_def) = label.and_then(|l| match l { ReferenceLabel::Link(l) => Some(l), _ => None, })
                                .and_then(|l| self.refdefs.get(&UniCase::new(l))) {
                                // found a matching definition!
                                let title = matching_def.title.as_ref().cloned().unwrap_or_else(|| "".into());
                                let url = matching_def.dest.clone();
                                self.tree[tos.node].item.body = if tos.ty == LinkStackTy::Image {
                                    ItemBody::Image(link_type, url, title)
=======
                            else if let Some(ReferenceLabel::Link(link_label)) = label {
                                let type_url_title = if let Some(matching_def) = self.refdefs.get(&UniCase::new(link_label.as_ref().into())) {
                                    // found a matching definition!
                                    let title = matching_def.title.as_ref().cloned().unwrap_or("".into());
                                    let url = matching_def.dest.clone();
                                    Some((link_type, url, title))
                                } else if let Some(callback) = self.broken_link_callback {
                                    // looked for matching definition, but didn't find it. try to fix
                                    // link with callback, if it is defined
                                    if let Some((url, title)) = callback(link_label.as_ref(), link_label.as_ref()) {
                                        Some((link_type.to_unknown(), url.into(), title.into()))
                                    } else {
                                        None
                                    }
>>>>>>> 168e1efb
                                } else {
                                    None
                                };

                                if let Some((def_link_type, url, title)) = type_url_title {
                                    self.tree[tos.node].item.body = if tos.ty == LinkStackTy::Image {
                                        ItemBody::Image(def_link_type, url, title)
                                    } else {
                                        ItemBody::Link(def_link_type, url, title)
                                    };

                                    // lets do some tree surgery to add the link to the tree
                                    // 1st: skip the label node and close node
                                    self.tree[tos.node].next = node_after_link;

                                    // then, add the label node as a child to the link node
                                    self.tree[tos.node].child = label_node;

                                    // finally: disconnect list of children
                                    if let TreePointer::Valid(prev_ix) = prev {
                                        self.tree[prev_ix].next = TreePointer::Nil;
                                    }                                

                                    // set up cur so next node will be node_after_link
                                    cur = TreePointer::Valid(tos.node);
                                    cur_ix = tos.node;

                                    if tos.ty == LinkStackTy::Link {
                                        for el in &mut link_stack {
                                            if el.ty == LinkStackTy::Link {
                                                el.ty = LinkStackTy::Disabled;
                                            }
                                        }
                                    }
                                } else {
                                    self.tree[cur_ix].item.body = ItemBody::Text;
                                }
                            } else {
                                self.tree[cur_ix].item.body = ItemBody::Text;
                            }
                            link_stack.pop();
                        }
                    } else {
                        self.tree[cur_ix].item.body = ItemBody::Text;
                    }
                }
                _ => (),
            }
            prev = cur;
            cur = self.tree[cur_ix].next;
        }
    }

    fn handle_emphasis(&mut self) {
        let mut stack = InlineStack::new();
        let mut prev = TreePointer::Nil;
        let mut prev_ix: TreeIndex;
        let mut cur = self.tree.cur();
        while let TreePointer::Valid(mut cur_ix) = cur {
            if let ItemBody::MaybeEmphasis(mut count, can_open, can_close) = self.tree[cur_ix].item.body {
                let c = self.text.as_bytes()[self.tree[cur_ix].item.start];
                let both = can_open && can_close;
                if can_close {
                    while let Some((j, el)) = stack.find_match(c, count, both) {
                        // have a match!
                        if let TreePointer::Valid(prev_ix) = prev {
                            self.tree[prev_ix].next = TreePointer::Nil;
                        }                        
                        let match_count = ::std::cmp::min(count, el.count);
                        // start, end are tree node indices
                        let mut end = cur_ix - 1;
                        let mut start = el.start + el.count;

                        // work from the inside out
                        while start > el.start + el.count - match_count {
                            let (inc, ty) = if c == b'~' {
                                (2, ItemBody::Strikethrough)
                            } else if start > el.start + el.count - match_count + 1 {
                                (2, ItemBody::Strong)
                            } else {
                                (1, ItemBody::Emphasis)
                            };

                            let root = start - inc;
                            end = end + inc;
                            self.tree[root].item.body = ty;
                            self.tree[root].item.end = self.tree[end].item.end;
                            self.tree[root].child = TreePointer::Valid(start);
                            self.tree[root].next = TreePointer::Nil;
                            start = root;
                        }

                        // set next for top most emph level
                        prev_ix = el.start + el.count - match_count;
                        prev = TreePointer::Valid(prev_ix);
                        cur = self.tree[cur_ix + match_count - 1].next;
                        self.tree[prev_ix].next = cur;

                        stack.pop_to(&mut self.tree, j + 1);
                        let _ = stack.pop();
                        if el.count > match_count {
                            stack.push(InlineEl {
                                start: el.start,
                                count: el.count - match_count,
                                c: el.c,
                                both,
                            })
                        }
                        count -= match_count;
                        if count > 0 {
                            cur_ix = cur.unwrap();
                        } else {
                            break;
                        }
                    }
                }
                if count > 0 {
                    if can_open {
                        stack.push(InlineEl {
                            start: cur_ix,
                            count,
                            c,
                            both,
                        });
                    } else {
                        for i in 0..count {
                            self.tree[cur_ix + i].item.body = ItemBody::Text;
                        }
                    }
                    prev_ix = cur_ix + count - 1;
                    prev = TreePointer::Valid(prev_ix);
                    cur = self.tree[prev_ix].next;
                }
            } else {
                prev = cur;
                cur = self.tree[cur_ix].next;
            }
        }
        stack.pop_to(&mut self.tree, 0);
    }

    /// Returns the next event in a pre-order AST walk, along with its
    /// start and end offset in the source.
    fn next_event(&mut self) -> Option<(Event<'a>, Range<usize>)> {
        match self.tree.cur() {
            TreePointer::Nil => {
                let ix = self.tree.pop()?;
                let tag = item_to_tag(&self.tree[ix].item).unwrap();
                self.offset = self.tree[ix].item.end;
                self.tree.next_sibling();
                return Some((Event::End(tag), self.tree[ix].item.start..self.tree[ix].item.end));
            }
            TreePointer::Valid(mut cur_ix) => {
                if let ItemBody::Backslash = self.tree[cur_ix].item.body {
                    if let TreePointer::Valid(next) = self.tree.next_sibling() {
                        cur_ix = next;
                    }
                }
                if self.tree[cur_ix].item.body.is_inline() {
                    self.handle_inline();
                }
            }
        }

        if let TreePointer::Valid(cur_ix) = self.tree.cur() {
            if let Some(tag) = item_to_tag(&self.tree[cur_ix].item) {
                self.offset = if let TreePointer::Valid(child_ix) = self.tree[cur_ix].child {
                    self.tree[child_ix].item.start
                } else {
                    self.tree[cur_ix].item.end
                };
                self.tree.push();                
                Some((Event::Start(tag), self.tree[cur_ix].item.start..self.tree[cur_ix].item.end))
            } else {
                self.tree.next_sibling();
                let item = &self.tree[cur_ix].item;
                self.offset = item.end;
                Some((item_to_event(item, self.text), item.start..item.end))
            }
        } else {
            None
        }
    }

    pub fn into_offset_iter(self) -> OffsetIter<'a> {
        OffsetIter {
            inner: self,
        }
    }
}

pub struct OffsetIter<'a> {
    inner: Parser<'a>,
}

impl<'a> Iterator for OffsetIter<'a> {
    type Item = (Event<'a>, Range<usize>);

    fn next(&mut self) -> Option<Self::Item> {
        self.inner.next_event()
    }
}

fn item_to_tag<'a>(item: &Item<'a>) -> Option<Tag<'a>> {
    match item.body {
        ItemBody::Paragraph => Some(Tag::Paragraph),
        ItemBody::Code => Some(Tag::Code),
        ItemBody::Emphasis => Some(Tag::Emphasis),
        ItemBody::Strong => Some(Tag::Strong),
        ItemBody::Strikethrough => Some(Tag::Strikethrough),
        ItemBody::Link(ref link_type, ref url, ref title) =>
            Some(Tag::Link(*link_type, url.clone(), title.clone())),
        ItemBody::Image(ref link_type, ref url, ref title) =>
            Some(Tag::Image(*link_type, url.clone(), title.clone())),
        ItemBody::Rule => Some(Tag::Rule),
        ItemBody::Header(level) => Some(Tag::Header(level)),
        ItemBody::FencedCodeBlock(ref info_string) =>
            Some(Tag::CodeBlock(info_string.clone())),
        ItemBody::IndentCodeBlock => Some(Tag::CodeBlock("".into())),
        ItemBody::BlockQuote => Some(Tag::BlockQuote),
        ItemBody::List(_, _, listitem_start) => Some(Tag::List(listitem_start)),
        ItemBody::ListItem(_) => Some(Tag::Item),
        ItemBody::HtmlBlock(_) => Some(Tag::HtmlBlock),
        ItemBody::TableHead => Some(Tag::TableHead),
        ItemBody::TableCell => Some(Tag::TableCell),
        ItemBody::TableRow => Some(Tag::TableRow),
        ItemBody::Table(ref alignment) => Some(Tag::Table(alignment.clone())),
        ItemBody::FootnoteDefinition(ref label) =>
            Some(Tag::FootnoteDefinition(label.clone())),
        _ => None,
    }
}

// leaf items only
fn item_to_event<'a>(item: &Item<'a>, text: &'a str) -> Event<'a> {
    match item.body {
        ItemBody::Text => {
            Event::Text(text[item.start..item.end].into())
        }
        ItemBody::SynthesizeText(ref text) => {
            Event::Text(text.clone())
        }
        ItemBody::Html => {
            Event::Html(text[item.start..item.end].into())
        }
        ItemBody::InlineHtml => {
            Event::InlineHtml(text[item.start..item.end].into())
        }
        ItemBody::SoftBreak => Event::SoftBreak,
        ItemBody::HardBreak => Event::HardBreak,
        ItemBody::FootnoteReference(ref l) => Event::FootnoteReference(l.clone()),
        ItemBody::TaskListMarker(checked) => Event::TaskListMarker(checked),
        _ => panic!("unexpected item body {:?}", item.body)
    }
}

// https://english.stackexchange.com/a/285573
// tree.cur points to a List<_, _, _, false> Item Node
fn surgerize_tight_list<'a>(tree : &mut Tree<Item<'a>>) {
    let mut this_listitem = tree[tree.cur().unwrap()].child;
    while let TreePointer::Valid(listitem_ix) = this_listitem {
        if let ItemBody::ListItem(_) = tree[listitem_ix].item.body {
            // first child is special, controls how we repoint this_listitem.child
            let this_listitem_firstborn = tree[listitem_ix].child;
            if let TreePointer::Valid(firstborn_ix) = this_listitem_firstborn {
                if let ItemBody::Paragraph = tree[firstborn_ix].item.body {
                    // paragraphs should always have children
                    tree[listitem_ix].child = tree[firstborn_ix].child;
                }

                let mut this_listitem_child = TreePointer::Valid(firstborn_ix);
                let mut node_to_repoint = TreePointer::Nil;
                while let TreePointer::Valid(child_ix) = this_listitem_child {
                    // surgerize paragraphs
                    if let ItemBody::Paragraph = tree[child_ix].item.body {
                        let this_listitem_child_firstborn = tree[child_ix].child;
                        if let TreePointer::Valid(repoint_ix) = node_to_repoint {
                            tree[repoint_ix].next = this_listitem_child_firstborn;
                        }
                        let mut this_listitem_child_lastborn = this_listitem_child_firstborn;
                        while let TreePointer::Valid(lastborn_next_ix) = tree[this_listitem_child_lastborn.unwrap()].next {
                            this_listitem_child_lastborn = TreePointer::Valid(lastborn_next_ix);
                        }
                        node_to_repoint = this_listitem_child_lastborn;
                    } else {
                        node_to_repoint = this_listitem_child;
                    }

                    tree[node_to_repoint.unwrap()].next = tree[child_ix].next;
                    this_listitem_child = tree[child_ix].next;
                }
            } // listitems should always have children, let this pass during testing
        } // failure should be a panic, but I'll let it pass during testing

        this_listitem = tree[listitem_ix].next;
    }
}

impl<'a> Iterator for Parser<'a> {
    type Item = Event<'a>;

    fn next(&mut self) -> Option<Event<'a>> {
        self.next_event().map(|(ev, _range)| ev)
    }
}

#[cfg(test)]
mod test {
    use super::*;
    use crate::tree::Node;

    #[test]
    #[cfg(target_pointer_width = "64")]
    fn node_size() {
        let node_size = std::mem::size_of::<Node<Item>>();
        assert_eq!(88, node_size);
    }

    #[test]
    fn single_open_fish_bracket() {
        // dont crash
        assert_eq!(3, Parser::new("<").count());
    }

    #[test]
    fn offset_iter() {
        let event_offsets: Vec<_> = Parser::new("*hello* world")
            .into_offset_iter()
            .map(|(_ev, range)| range)
            .collect();
        let expected_offsets = vec![
            (0..13),
                (0..7),
                    (1..6),
                (0..7),
                (7..13),
            (0..13)
        ];
        assert_eq!(expected_offsets, event_offsets);
    }

    #[test]
    fn link_def_at_eof() {
        let test_str = "[My site][world]\n\n[world]: https://vincentprouillet.com";
        let expected = "<p><a href=\"https://vincentprouillet.com\">My site</a></p>\n";

        let mut buf = String::new();
        crate::html::push_html(&mut buf, Parser::new(test_str));
        assert_eq!(expected, buf);
    }

    #[test]
    fn simple_broken_link_callback() {
        let test_str = "This is a link w/o def: [hello][world]";
        let parser = Parser::new_with_broken_link_callback(test_str, Options::empty(), Some(&|norm, raw| {
            assert_eq!("world", raw);
            assert_eq!("world", norm);
            Some(("YOLO".to_owned(), "SWAG".to_owned()))
        }));
        let mut link_tag_count = 0;
        for (typ, url, title) in parser.filter_map(|event| match event {
            Event::Start(tag) | Event::End(tag) => match tag {
                Tag::Link(typ, url, title) => Some((typ, url, title)),
                _ => None,
            }
            _ => None,
        }) {
            link_tag_count += 1;
            assert_eq!(typ, LinkType::ReferenceUnknown);
            assert_eq!(url.as_ref(), "YOLO");
            assert_eq!(title.as_ref(), "SWAG");
        }
        assert!(link_tag_count > 0);
    }
}<|MERGE_RESOLUTION|>--- conflicted
+++ resolved
@@ -2429,19 +2429,7 @@
                                 cur = node_after_link;
                                 link_stack.clear();
                                 continue;
-                            }
-<<<<<<< HEAD
-                            // TODO(performance): make sure we aren't doing unnecessary allocations
-                            // for the label
-                            else if let Some(matching_def) = label.and_then(|l| match l { ReferenceLabel::Link(l) => Some(l), _ => None, })
-                                .and_then(|l| self.refdefs.get(&UniCase::new(l))) {
-                                // found a matching definition!
-                                let title = matching_def.title.as_ref().cloned().unwrap_or_else(|| "".into());
-                                let url = matching_def.dest.clone();
-                                self.tree[tos.node].item.body = if tos.ty == LinkStackTy::Image {
-                                    ItemBody::Image(link_type, url, title)
-=======
-                            else if let Some(ReferenceLabel::Link(link_label)) = label {
+                            } else if let Some(ReferenceLabel::Link(link_label)) = label {
                                 let type_url_title = if let Some(matching_def) = self.refdefs.get(&UniCase::new(link_label.as_ref().into())) {
                                     // found a matching definition!
                                     let title = matching_def.title.as_ref().cloned().unwrap_or("".into());
@@ -2455,7 +2443,6 @@
                                     } else {
                                         None
                                     }
->>>>>>> 168e1efb
                                 } else {
                                     None
                                 };
